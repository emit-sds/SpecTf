--- conflicted
+++ resolved
@@ -54,11 +54,7 @@
         alpha = nu + 1.0                           # > 1
         beta = F.softplus(X[:, 2:3])               # > 0
         return torch.cat((gamma, nu, alpha, beta), dim=1)
-
-<<<<<<< HEAD
-"""sDER helper functions for computing UQ from logits."""
-def compute_aleatoric_uct_sDER(beta: torch.Tensor, alpha: torch.Tensor, nu: torch.Tensor) -> torch.Tensor:
-=======
+      
 class SDERHeadPos(nn.Module):
     """
         Map the 4 logit channels [gamma, nu, alpha, beta] to valid ranges,
@@ -81,11 +77,11 @@
         beta = F.softplus(X[:, 2:3])               # > 0
         return torch.cat((gamma, nu, alpha, beta), dim=1)
 
+"""sDER helper functions for computing UQ from logits."""
+def compute_aleatoric_uct_sDER(beta: torch.Tensor, alpha: torch.Tensor, nu: torch.Tensor) -> torch.Tensor:
 
-def compute_aleatoric_uct(beta: torch.Tensor, alpha: torch.Tensor, nu: torch.Tensor) -> torch.Tensor:
->>>>>>> 430e4caa
     """
-        sqrt( beta * (1+nu) / (alpha * nu) )
+        sqrt( beta * (1+nu) / (alpha * nu) ) # 1-sigma
     """
     numerator = beta * (1.0 + nu)
     denominator = alpha * nu + 1e-9
@@ -94,7 +90,7 @@
 
 def compute_epistemic_uct_sDER(nu: torch.Tensor) -> torch.Tensor:
     """
-        1 / sqrt(nu)
+        1 / sqrt(nu) # 1-sigma
     """
     return 1.0 / torch.sqrt(torch.clamp(nu, min=1e-9))
 
