--- conflicted
+++ resolved
@@ -101,12 +101,7 @@
 
 def get_device(gpu:Optional[int]=None) -> torch.device:
     if torch.cuda.is_available():
-<<<<<<< HEAD
-        c = f"cuda:{gpu}" if gpu else "cuda"
-        return torch.device(c)
-=======
         return torch.device(f"cuda:{gpu}" if gpu else "cuda")
->>>>>>> af0b09f3
     elif torch.backends.mps.is_available() and torch.backends.mps.is_built():
         return torch.device("mps") # Apple silicon
     else:
